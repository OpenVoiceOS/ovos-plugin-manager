--- conflicted
+++ resolved
@@ -92,11 +92,7 @@
             config = config or read_mycroft_config()
             if "language" in config:
                 config = config["language"]
-<<<<<<< HEAD
-            lang_module = config.get("detection_module", "libretranslate_plug")
-=======
-            lang_module = config.get("translation_module", "libretranslate_detection_plug")
->>>>>>> 54255bf8
+            lang_module = config.get("translation_module", "libretranslate_plug")
             if lang_module in OVOSLangDetectionFactory.MAPPINGS:
                 lang_module = OVOSLangDetectionFactory.MAPPINGS[lang_module]
             clazz = load_tx_plugin(lang_module)
