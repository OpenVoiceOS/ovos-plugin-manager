"""
this module is meant to enable usage of mycroft plugins inside and outside
mycroft, importing from here will make things work as planned in mycroft,
but if outside mycroft things will still work

The main use case is for plugins to be used across different projects

## Differences from upstream

TTS:
- added automatic guessing of phonemes/visime calculation, enabling mouth
movements for all TTS engines (only mimic implements this in upstream)
- playback start call has been omitted and moved to init method
- init is called by mycroft, but non mycroft usage wont call it
- outside mycroft the enclosure is not set, bus is dummy and playback thread is not used
    - playback queue is not wanted when some module is calling get_tts
    - if playback was started on init then python scripts would never stop
        from mycroft.tts import TTSFactory
        engine = TTSFactory.create()
        engine.get_tts("hello world", "hello_world." + engine.audio_ext)
        # would hang here
        engine.playback.stop()
"""
import hashlib
import os.path
import random
import re
from os.path import isfile, join
from queue import Queue, Empty
from threading import Thread
from time import time, sleep
<<<<<<< HEAD
=======
from memory_tempfile import MemoryTempfile
import subprocess
>>>>>>> 65984993
import os

from ovos_utils import resolve_resource_file
from ovos_utils.enclosure.api import EnclosureAPI
from ovos_utils.lang.phonemes import get_phonemes
from phoneme_guesser.exceptions import FailedToGuessPhonemes
from ovos_utils.lang.visimes import VISIMES
from ovos_utils.log import LOG
from ovos_utils.messagebus import Message, FakeBus as BUS
from ovos_utils.signal import check_for_signal, create_signal
from ovos_utils.sound import play_mp3, play_wav
from ovos_utils.metrics import Stopwatch
from ovos_utils.configuration import read_mycroft_config

EMPTY_PLAYBACK_QUEUE_TUPLE = (None, None, None, None, None)


def get_cache_directory(folder):
    if os.name == 'nt':
        import tempfile
        return tempfile.mkdtemp(folder)
    else:
        from memory_tempfile import MemoryTempfile
        tempfile = MemoryTempfile(fallback=True)
        path = os.path.join(tempfile.gettempdir(), folder)
        if not os.path.exists(path):
            os.makedirs(path)
        return path

class PlaybackThread(Thread):
    """Thread class for playing back tts audio and sending
    viseme data to enclosure.
    """

    def __init__(self, queue):
        super(PlaybackThread, self).__init__()
        self.queue = queue
        self._terminated = False
        self._processing_queue = False
        self._paused = False
        self.enclosure = None
        self.p = None
        self.tts = None

    def init(self, tts):
        self.tts = tts

    @property
    def bus(self):
        if self.tts:
            return self.tts.bus
        return None

    def clear_queue(self):
        """Remove all pending playbacks."""
        while not self.queue.empty():
            self.queue.get()
        try:
            self.p.terminate()
        except Exception:
            pass

    def run(self, cb=None):
        """Thread main loop. Get audio and extra data from queue and play.

        The queue messages is a tuple containing
        snd_type: 'mp3' or 'wav' telling the loop what format the data is in
        data: path to temporary audio data
        videmes: list of visemes to display while playing
        listen: if listening should be triggered at the end of the sentence.

        Playback of audio is started and the visemes are sent over the bus
        the loop then wait for the playback process to finish before starting
        checking the next position in queue.

        If the queue is empty the tts.end_audio() is called possibly triggering
        listening.
        """
        self._paused = False
        while not self._terminated:
            while self._paused:  # barge-in support etc
                sleep(0.2)
            listen = False
            try:
                snd_data = self.queue.get(timeout=2)
                if len(snd_data) == 5:
                    # new mycroft style
                    snd_type, data, visemes, ident, listen = snd_data
                else:
                    # old mycroft style
                    snd_type, data, visemes, ident = snd_data

                self.blink(0.5)
                if not self._processing_queue:
                    self._processing_queue = True
                    self.tts.begin_audio()

                if snd_type == 'wav':
                    self.p = play_wav(data)
                elif snd_type == 'mp3':
                    self.p = play_mp3(data)

                if visemes:
                    self.show_visemes(visemes)
                if self.p:
                    self.p.communicate()
                    self.p.wait()

                if self.queue.empty():
                    self.tts.end_audio(listen)
                    self._processing_queue = False
                self.blink(0.2)
            except Empty:
                pass
            except Exception as e:
                LOG.exception(e)
                if self._processing_queue:
                    self.tts.end_audio(listen)
                    self._processing_queue = False

    def show_visemes(self, pairs):
        """Send viseme data to enclosure

        Args:
            pairs (list): Visime and timing pair

        Returns:
            bool: True if button has been pressed.
        """
        if self.enclosure:
            self.enclosure.mouth_viseme(time(), pairs)

    def pause(self):
        """pause thread"""
        self._paused = True
        # TODO is this desired?
        # if self.playback_process:
        #    self.playback_process.terminate()

    def resume(self):
        """resume thread"""
        self._paused = False

    def clear(self):
        """Clear all pending actions for the TTS playback thread."""
        self.clear_queue()

    def blink(self, rate=1.0):
        """Blink mycroft's eyes"""
        if self.enclosure and random.random() < rate:
            self.enclosure.eyes_blink("b")

    def stop(self):
        """Stop thread"""
        self._terminated = True
        self.clear_queue()


class TTS:
    """TTS abstract class to be implemented by all TTS engines.

    It aggregates the minimum required parameters and exposes
    ``execute(sentence)`` and ``validate_ssml(sentence)`` functions.

    Arguments:
        lang (str):
        config (dict): Configuration for this specific tts engine
        validator (TTSValidator): Used to verify proper installation
        phonetic_spelling (bool): Whether to spell certain words phonetically
        ssml_tags (list): Supported ssml properties. Ex. ['speak', 'prosody']
    """

    def __init__(self, lang="en-us", config=None, validator=None,
                 audio_ext='wav', phonetic_spelling=True, ssml_tags=None):
        super(TTS, self).__init__()
        if not config:
            try:
                config_core = read_mycroft_config() or {}
            except FileNotFoundError:
                config_core = {}
            config = config_core.get("tts", {})
            config["lang"] = config_core.get("lang")

        self.stopwatch = Stopwatch()
        self.tts_name = self.__class__.__name__
        self.bus = BUS()
        self.lang = lang or config.get("lang") or 'en-us'
        self.config = config or {}
        self.validator = validator or TTSValidator(self)
        self.phonetic_spelling = phonetic_spelling
        self.audio_ext = audio_ext
        self.ssml_tags = ssml_tags or []

        self.voice = self.config.get("voice")
        self.cache_dir = get_cache_directory(self.tts_name)
        self.filename = join(self.cache_dir, 'tts.' + self.audio_ext)
        self.enclosure = None
        random.seed()
        self.queue = Queue()
        self.playback = PlaybackThread(self.queue)
        # NOTE playback start call has been omitted and moved to init method
        # init is called by mycroft, but non mycroft usage wont call it,
        # meaning outside mycroft the enclosure is not set, bus is dummy and
        # playback thread is not used, playback queue is not wanted
        # if some module is calling get_tts (which is the correct usage)
        self.clear_cache()
        self.spellings = self.load_spellings()
        self.log_timestamps = self.config.get("log_timestamps", False)
        self.handle_metric({"metric_type": "tts.init"})

    def handle_metric(self, metadata=None):
        """ receive timing metrics for diagnostics
        does nothing by default but plugins might use it, eg, NeonCore"""
        if self.log_timestamps:
            LOG.debug(f"stopwatch: {self.stopwatch.time} metric: {metadata}")

    def load_spellings(self, config=None):
        """Load phonetic spellings of words as dictionary."""
        path = join('text', self.lang.lower(), 'phonetic_spellings.txt')
        try:
            spellings_file = resolve_resource_file(path, config=config)
        except:
            LOG.debug('Failed to locate phonetic spellings resouce file.')
            return {}
        if not spellings_file:
            return {}
        try:
            with open(spellings_file) as f:
                lines = filter(bool, f.read().split('\n'))
            lines = [i.split(':') for i in lines]
            return {key.strip(): value.strip() for key, value in lines}
        except ValueError:
            LOG.exception('Failed to load phonetic spellings.')
            return {}

    def begin_audio(self):
        """Helper function for child classes to call in execute()"""
        # This check will clear the "signal", in case it is still there for some reasons
        check_for_signal("isSpeaking")
        # this will create it again
        create_signal("isSpeaking")
        # Create signals informing start of speech
        self.bus.emit(Message("recognizer_loop:audio_output_start"))
        self.stopwatch.start()
        self.handle_metric({"metric_type": "tts.start"})

    def end_audio(self, listen=False):
        """Helper function for child classes to call in execute().

        Sends the recognizer_loop:audio_output_end message (indicating
        that speaking is done for the moment) as well as trigger listening
        if it has been requested. It also checks if cache directory needs
        cleaning to free up disk space.

        Arguments:
            listen (bool): indication if listening trigger should be sent.
        """

        self.bus.emit(Message("recognizer_loop:audio_output_end"))
        if listen:
            self.bus.emit(Message('mycroft.mic.listen'))

        # This check will clear the "signal"
        check_for_signal("isSpeaking")
        self.stopwatch.stop()
        self.handle_metric({"metric_type": "tts.end"})

    def init(self, bus=None):
        """ Performs intial setup of TTS object.

        Arguments:
            bus:    Mycroft messagebus connection
        """
        self.bus = bus or BUS
        self.playback.start()
        self.playback.init(self)
        self.enclosure = EnclosureAPI(self.bus)
        self.playback.enclosure = self.enclosure
        self.handle_metric({"metric_type": "tts.setup"})

    def get_tts(self, sentence, wav_file, lang=None):
        """Abstract method that a tts implementation needs to implement.

        Should get data from tts.

        Arguments:
            sentence(str): Sentence to synthesize
            wav_file(str): output file
            lang(str): requested language (optional), defaults to self.lang

        Returns:
            tuple: (wav_file, phoneme)
        """
        pass

    def modify_tag(self, tag):
        """Override to modify each supported ssml tag.

        Arguments:
            tag (str): SSML tag to check and possibly transform.
        """
        return tag

    @staticmethod
    def remove_ssml(text):
        """Removes SSML tags from a string.

        Arguments:
            text (str): input string

        Returns:
            str: input string stripped from tags.
        """
        return re.sub('<[^>]*>', '', text).replace('  ', ' ')

    def validate_ssml(self, utterance):
        """Check if engine supports ssml, if not remove all tags.

        Remove unsupported / invalid tags

        Arguments:
            utterance (str): Sentence to validate

        Returns:
            str: validated_sentence
        """
        # if ssml is not supported by TTS engine remove all tags
        if not self.ssml_tags:
            return self.remove_ssml(utterance)

        # find ssml tags in string
        tags = re.findall('<[^>]*>', utterance)

        for tag in tags:
            if any(supported in tag for supported in self.ssml_tags):
                utterance = utterance.replace(tag, self.modify_tag(tag))
            else:
                # remove unsupported tag
                utterance = utterance.replace(tag, "")

        # return text with supported ssml tags only
        return utterance.replace("  ", " ")

    def _preprocess_sentence(self, sentence):
        """Default preprocessing is no preprocessing.

        This method can be overridden to create chunks suitable to the
        TTS engine in question.

        Arguments:
            sentence (str): sentence to preprocess

        Returns:
            list: list of sentence parts
        """
        return [sentence]

    def execute(self, sentence, ident=None, listen=False):
        """Convert sentence to speech, preprocessing out unsupported ssml

        The method caches results if possible using the hash of the
        sentence.

        Arguments:
            sentence: (str) Sentence to be spoken
            ident: (str) Id reference to current interaction
            listen: (bool) True if listen should be triggered at the end
                    of the utterance.
        """
        sentence = self.validate_ssml(sentence)
        self.handle_metric({"metric_type": "tts.ssml.validated"})
        create_signal("isSpeaking")
        try:
            self._execute(sentence, ident, listen)
        except Exception:
            # If an error occurs end the audio sequence through an empty entry
            self.queue.put(EMPTY_PLAYBACK_QUEUE_TUPLE)
            # Re-raise to allow the Exception to be handled externally as well.
            raise

    def _execute(self, sentence, ident, listen):
        if self.phonetic_spelling:
            for word in re.findall(r"[\w']+", sentence):
                if word.lower() in self.spellings:
                    sentence = sentence.replace(word,
                                                self.spellings[word.lower()])

        chunks = self._preprocess_sentence(sentence)
        # Apply the listen flag to the last chunk, set the rest to False
        chunks = [(chunks[i], listen if i == len(chunks) - 1 else False)
                  for i in range(len(chunks))]
        self.handle_metric({"metric_type": "tts.preprocessed",
                            "n_chunks": len(chunks)})
        for sentence, l in chunks:
            key = str(hashlib.md5(
                sentence.encode('utf-8', 'ignore')).hexdigest())
            wav_file = os.path.join(self.cache_dir, key + '.' + self.audio_ext)

            if os.path.exists(wav_file):
                LOG.debug("TTS cache hit")
                phonemes = self.load_phonemes(key)
            else:
                self.handle_metric({"metric_type": "tts.synth.start"})
                wav_file, phonemes = self.get_tts(sentence, wav_file)
                self.handle_metric({"metric_type": "tts.synth.finished"})
                if phonemes:
                    self.save_phonemes(key, phonemes)
                else:
                    try:
                        # TODO, debug why phonemes fail ?
                        phonemes = get_phonemes(sentence)
                        self.handle_metric({"metric_type": "tts.phonemes.guess"})
                    except (ImportError, FailedToGuessPhonemes):
                        pass
            vis = self.viseme(phonemes) if phonemes else None
            self.queue.put((self.audio_ext, wav_file, vis, ident, l))
            self.handle_metric({"metric_type": "tts.queued"})

    def viseme(self, phonemes):
        """Create visemes from phonemes.

        May be implemented to convert TTS phonemes into Mycroft mouth
        visuals.

        Arguments:
            phonemes (str): String with phoneme data

        Returns:
            list: visemes
        """
        visimes = []
        if phonemes:
            phones = str(phonemes).split(" ")
            for pair in phones:
                if ":" in pair:
                    pho_dur = pair.split(":")  # phoneme:duration
                    if len(pho_dur) == 2:
                        visimes.append((VISIMES.get(pho_dur[0], '4'),
                                        float(pho_dur[1])))
                else:
                    visimes.append((VISIMES.get(pair, '4'),
                                    float(0.2)))
        return visimes or None

    def clear_cache(self):
        """ Remove all cached files. """
        pass

    def save_phonemes(self, key, phonemes):
        """Cache phonemes

        Arguments:
            key (str):        Hash key for the sentence
            phonemes (str):   phoneme string to save
        """
        pho_file = os.path.join(self.cache_dir, key + ".pho")
        try:
            with open(pho_file, "w") as cachefile:
                cachefile.write(phonemes)
        except Exception:
            LOG.exception("Failed to write {} to cache".format(pho_file))
            pass

    def load_phonemes(self, key):
        """Load phonemes from cache file.

        Arguments:
            key (str): Key identifying phoneme cache
        """
        pho_file = os.path.join(self.cache_dir, key + ".pho")
        if os.path.exists(pho_file):
            try:
                with open(pho_file, "r") as cachefile:
                    phonemes = cachefile.read().strip()
                return phonemes
            except Exception:
                LOG.debug("Failed to read .PHO from cache")
        return None

    def stop(self):
        try:
            self.playback.stop()
            self.playback.join()
        except Exception as e:
            pass
        self.handle_metric({"metric_type": "tts.stop"})

    def __del__(self):
        self.stop()


class TTSValidator:
    """TTS Validator abstract class to be implemented by all TTS engines.

    It exposes and implements ``validate(tts)`` function as a template to
    validate the TTS engines.
    """

    def __init__(self, tts):
        self.tts = tts

    def validate(self):
        self.validate_dependencies()
        self.validate_instance()
        self.validate_filename()
        self.validate_lang()
        self.validate_connection()

    def validate_dependencies(self):
        """Determine if all the TTS's external dependencies are satisfied."""
        pass

    def validate_instance(self):
        pass

    def validate_filename(self):
        pass

    def validate_lang(self):
        """Ensure the TTS supports current language."""

    def validate_connection(self):
        """Ensure the TTS can connect to it's backend.

        This can mean for example being able to launch the correct executable
        or contact a webserver.
        """

    def get_tts_class(self):
        """Return TTS class that this validator is for."""


class ConcatTTS(TTS):
    def __init__(self, *args, **kwargs):
        super(ConcatTTS, self).__init__(*args, **kwargs)
        self.time_step = float(self.config.get("time_step", 0.1))
        if self.time_step < 0.1:
            self.time_step = 0.1
        self.sound_files_path = self.config.get("sounds")
        self.channels = self.config.get("channels", "1")
        self.rate = self.config.get("rate", "16000")

    def sentence_to_files(self, sentence):
        """ list of ordered files to concatenate and form final wav file
        return files (list) , phonemes (list)
        """
        raise NotImplementedError

    def concat(self, files, wav_file):
        """ generate output wav file from input files """
        cmd = ["sox"]
        for file in files:
            if not isfile(file):
                continue
            cmd.append("-c")
            cmd.append(self.channels)
            cmd.append("-r")
            cmd.append(self.rate)
            cmd.append(file)

        cmd.append(wav_file)
        cmd.append("channels")
        cmd.append(self.channels)
        cmd.append("rate")
        cmd.append(self.rate)
        LOG.info(subprocess.check_output(cmd))
        return wav_file

    def get_tts(self, sentence, wav_file, lang=None):
        """
            get data from tts.

            Args:
                sentence(str): Sentence to synthesize
                wav_file(str): output file

            Returns:
                tuple: (wav_file, phoneme)
        """
        files, phonemes = self.sentence_to_files(sentence)
        wav_file = self.concat(files, wav_file)
        return wav_file, phonemes<|MERGE_RESOLUTION|>--- conflicted
+++ resolved
@@ -29,11 +29,7 @@
 from queue import Queue, Empty
 from threading import Thread
 from time import time, sleep
-<<<<<<< HEAD
-=======
-from memory_tempfile import MemoryTempfile
 import subprocess
->>>>>>> 65984993
 import os
 
 from ovos_utils import resolve_resource_file
